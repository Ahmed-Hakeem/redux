--- conflicted
+++ resolved
@@ -3,15 +3,8 @@
   MiddlewareAPI,
   Dispatch,
   Reducer,
-<<<<<<< HEAD
-  Action,
-  AnyAction
-} from '../..'
-import { applyMiddleware, createStore } from '../..'
-=======
   Action
 } from 'redux'
->>>>>>> 957aed6e
 
 /**
  * Logger middleware doesn't add any extra types to dispatch, just logs actions
