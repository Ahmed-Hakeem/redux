<<<<<<< HEAD
import type { Action as ReduxAction } from '../..'
=======
import { Action as ReduxAction } from 'redux'
>>>>>>> 957aed6e

namespace FSA {
  interface Action<P> extends ReduxAction {
    payload: P
  }

  const action: Action<string> = {
    type: 'ACTION_TYPE',
    payload: 'test'
  }

  const payload: string = action.payload
}

namespace FreeShapeAction {
  interface Action extends ReduxAction {
    [key: string]: any
  }

  const action: Action = {
    type: 'ACTION_TYPE',
    text: 'test'
  }

  const text: string = action['text']
}

namespace StringLiteralTypeAction {
  type ActionType = 'A' | 'B' | 'C'

  interface Action extends ReduxAction {
    type: ActionType
  }

  const action: Action = {
    type: 'A'
  }

  const type: ActionType = action.type
}<|MERGE_RESOLUTION|>--- conflicted
+++ resolved
@@ -1,8 +1,4 @@
-<<<<<<< HEAD
-import type { Action as ReduxAction } from '../..'
-=======
-import { Action as ReduxAction } from 'redux'
->>>>>>> 957aed6e
+import type { Action as ReduxAction } from 'redux'
 
 namespace FSA {
   interface Action<P> extends ReduxAction {
