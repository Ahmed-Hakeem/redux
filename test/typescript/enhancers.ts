--- conflicted
+++ resolved
@@ -1,9 +1,5 @@
-<<<<<<< HEAD
-import type { StoreEnhancer, Action, AnyAction, Reducer } from '../..'
-import { createStore } from '../..'
-=======
-import { StoreEnhancer, Action, Reducer, createStore } from 'redux'
->>>>>>> 957aed6e
+import type { StoreEnhancer, Action, Reducer } from 'redux'
+import { createStore } from 'redux'
 
 interface State {
   someField: 'string'
