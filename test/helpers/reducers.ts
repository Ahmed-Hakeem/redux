--- conflicted
+++ resolved
@@ -6,10 +6,6 @@
   UNSUBSCRIBE_IN_MIDDLE,
   THROW_ERROR
 } from './actionTypes'
-<<<<<<< HEAD
-import type { AnyAction } from '../..'
-=======
->>>>>>> 957aed6e
 
 function id(state: { id: number }[]) {
   return (
