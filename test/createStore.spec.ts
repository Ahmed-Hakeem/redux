--- conflicted
+++ resolved
@@ -1,17 +1,6 @@
-<<<<<<< HEAD
-import type { StoreEnhancer, Action, Store } from '..'
-import { createStore, combineReducers } from '..'
-=======
-import {
-  createStore,
-  combineReducers,
-  StoreEnhancer,
-  Action,
-  Store,
-  Reducer
-} from 'redux'
+import type { StoreEnhancer, Action, Store, Reducer } from 'redux'
+import { createStore, combineReducers } from 'redux'
 import { vi } from 'vitest'
->>>>>>> 957aed6e
 import {
   addTodo,
   dispatchInMiddle,
