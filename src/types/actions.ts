--- conflicted
+++ resolved
@@ -14,11 +14,7 @@
  *
  * @template T the type of the action's `type` tag.
  */
-<<<<<<< HEAD
-export type Action<T = unknown> = {
-=======
 export interface Action<T extends string = string> {
->>>>>>> 5076b4f8
   type: T
 }
 
