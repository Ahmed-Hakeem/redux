--- conflicted
+++ resolved
@@ -1,10 +1,6 @@
 {
   "name": "redux",
-<<<<<<< HEAD
-  "version": "4.2.0-alpha.0",
-=======
   "version": "5.0.0-alpha.0",
->>>>>>> 8fa4bd44
   "description": "Predictable state container for JavaScript apps",
   "license": "MIT",
   "homepage": "http://redux.js.org",
